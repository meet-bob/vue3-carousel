{
  "name": "vue3-carousel",
  "version": "0.1.25",
  "scripts": {
    "build": "rollup -c",
    "dev": "rollup -cw & npm run docs:dev",
    "docs:dev": "vitepress dev docs",
    "docs:build": "vitepress build docs",
    "docs:serve": "vitepress serve docs",
    "docs:deploy": "bash scripts/docs-deploy.sh",
    "test": "jest",
    "test:watch": "npm run jest -- --watchAll"
  },
  "repository": {
    "type": "git",
    "url": "https://github.com/ismail9k/vue3-carousel.git"
  },
  "repository": {
    "type": "git",
    "url": "https://github.com/ismail9k/vue3-carousel.git"
  },
  "main": "dist/carousel.js",
  "module": "dist/carousel.es.js",
  "style": "dist/carousel.css",
  "types": "dist/index.d.ts",
  "devDependencies": {
<<<<<<< HEAD
    "@types/jest": "^26.0.24",
    "@vue/test-utils": "^2.0.0-rc.10",
    "eslint": "^7.32.0",
    "jest": "^27.0.6",
=======
    "eslint": "^7.32.0",
>>>>>>> 7e24c168
    "prettier": "^2.3.2",
    "rollup": "^2.56.2",
    "rollup-plugin-css-only": "^3.1.0",
    "rollup-plugin-typescript2": "^0.30.0",
<<<<<<< HEAD
    "ts-jest": "^27.0.3",
    "typescript": "^4.3.5",
    "vitepress": "^0.16.1",
    "vue": "^3.0.0",
    "vue-jest": "^3.0.7"
=======
    "typescript": "^4.3.5",
    "vitepress": "^0.16.1",
    "vue": "^3.2.2"
>>>>>>> 7e24c168
  },
  "peerDependencies": {
    "vue": "^3.0.0"
  },
  "browserslist": [
    "> 1%",
    "last 2 versions",
    "not dead"
  ],
  "license": "MIT"
}<|MERGE_RESOLUTION|>--- conflicted
+++ resolved
@@ -9,11 +9,7 @@
     "docs:serve": "vitepress serve docs",
     "docs:deploy": "bash scripts/docs-deploy.sh",
     "test": "jest",
-    "test:watch": "npm run jest -- --watchAll"
-  },
-  "repository": {
-    "type": "git",
-    "url": "https://github.com/ismail9k/vue3-carousel.git"
+    "test:watch": "npm run test -- --watchAll"
   },
   "repository": {
     "type": "git",
@@ -24,29 +20,19 @@
   "style": "dist/carousel.css",
   "types": "dist/index.d.ts",
   "devDependencies": {
-<<<<<<< HEAD
     "@types/jest": "^26.0.24",
     "@vue/test-utils": "^2.0.0-rc.10",
     "eslint": "^7.32.0",
     "jest": "^27.0.6",
-=======
-    "eslint": "^7.32.0",
->>>>>>> 7e24c168
     "prettier": "^2.3.2",
     "rollup": "^2.56.2",
     "rollup-plugin-css-only": "^3.1.0",
     "rollup-plugin-typescript2": "^0.30.0",
-<<<<<<< HEAD
     "ts-jest": "^27.0.3",
     "typescript": "^4.3.5",
     "vitepress": "^0.16.1",
     "vue": "^3.0.0",
     "vue-jest": "^3.0.7"
-=======
-    "typescript": "^4.3.5",
-    "vitepress": "^0.16.1",
-    "vue": "^3.2.2"
->>>>>>> 7e24c168
   },
   "peerDependencies": {
     "vue": "^3.0.0"
